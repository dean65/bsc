--- conflicted
+++ resolved
@@ -1110,15 +1110,12 @@
 
 // HasState checks if state trie is fully present in the database or not.
 func (bc *BlockChain) HasState(hash common.Hash) bool {
-<<<<<<< HEAD
-=======
 	if bc.pipeCommit && bc.snaps != nil {
 		// If parent snap is pending on verification, treat it as state exist
 		if s := bc.snaps.Snapshot(hash); s != nil && !s.Verified() {
 			return true
 		}
 	}
->>>>>>> fed2f351
 	if bc.stateCache.NoTries() {
 		return bc.snaps != nil && bc.snaps.Snapshot(hash) != nil
 	}
@@ -1818,13 +1815,6 @@
 		diffLayer.Receipts = receipts
 		diffLayer.BlockHash = block.Hash()
 		diffLayer.Number = block.NumberU64()
-<<<<<<< HEAD
-
-		go bc.cacheDiffLayer(diffLayer, false)
-	}
-	triedb := bc.stateCache.TrieDB()
-=======
->>>>>>> fed2f351
 
 		go bc.cacheDiffLayer(diffLayer, false)
 	}
